<<<<<<< HEAD
%%%  vim: set ft=erlang : -*- erlang -*-
{erl_opts, [
            warnings_as_errors,
            warn_export_all,
            warn_untyped_record,
            native,
            {hipe, [o3]}
           ]}. 

=======
%% vim: set ft=erlang : -*- erlang -*-
>>>>>>> 9b763554
{xref_checks, [fail_on_warning, undefined_function_calls]}.

{cover_enabled, true}.

{edoc_opts, [{dialyzer_specs, all}, {report_missing_type, true},
             {report_type_mismatch, true}, {pretty_print, erl_pp},
             {preprocess, true}]}.

{validate_app_modules, true}.

{shell, [{apps, [splay_tree]}]}.

{dialyzer,
 [
  {warnings, [error_handling, race_conditions, unmatched_returns, unknown, no_improper_lists]}
 ]}.

{profiles,
 [
  {test,
   [
    {plugins, [covertool]}
   ]}
 ]}.<|MERGE_RESOLUTION|>--- conflicted
+++ resolved
@@ -1,4 +1,3 @@
-<<<<<<< HEAD
 %%%  vim: set ft=erlang : -*- erlang -*-
 {erl_opts, [
             warnings_as_errors,
@@ -6,11 +5,8 @@
             warn_untyped_record,
             native,
             {hipe, [o3]}
-           ]}. 
+           ]}.
 
-=======
-%% vim: set ft=erlang : -*- erlang -*-
->>>>>>> 9b763554
 {xref_checks, [fail_on_warning, undefined_function_calls]}.
 
 {cover_enabled, true}.
